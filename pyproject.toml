--- conflicted
+++ resolved
@@ -13,7 +13,24 @@
     "python-multipart==0.0.20",
     "python-dotenv==1.1.1",
     "pytest==8.3.4",
-<<<<<<< HEAD
+    "httpx==0.28.0",
+]
+
+[tool.pytest.ini_options]
+testpaths = ["backend/tests"]
+python_files = ["test_*.py"]
+python_classes = ["Test*"]
+python_functions = ["test_*"]
+addopts = [
+    "-v",
+    "--tb=short",
+    "--strict-markers",
+    "--disable-warnings",
+]
+markers = [
+    "unit: Unit tests",
+    "integration: Integration tests",
+    "api: API endpoint tests",
 ]
 
 [dependency-groups]
@@ -71,28 +88,9 @@
 ]
 ignore_missing_imports = true
 
-=======
-    "httpx==0.28.0",
-]
-
->>>>>>> 6daf2d16
 [tool.pytest.ini_options]
 testpaths = ["backend/tests"]
 python_files = ["test_*.py"]
 python_classes = ["Test*"]
 python_functions = ["test_*"]
-<<<<<<< HEAD
-addopts = "-v --tb=short"
-=======
-addopts = [
-    "-v",
-    "--tb=short",
-    "--strict-markers",
-    "--disable-warnings",
-]
-markers = [
-    "unit: Unit tests",
-    "integration: Integration tests",
-    "api: API endpoint tests",
-]
->>>>>>> 6daf2d16
+addopts = "-v --tb=short"